--- conflicted
+++ resolved
@@ -27,11 +27,8 @@
 #include <brpc/server.h>
 #include <brpc/rpc_dump.h>
 #include <brpc/serialized_request.h>
-<<<<<<< HEAD
 #include <brpc/nshead_message.h>
-=======
 #include <brpc/details/http_message.h>
->>>>>>> 8776fa88
 #include "info_thread.h"
 
 DEFINE_string(dir, "", "The directory of dumped requests");
@@ -164,14 +161,6 @@
             }
             
             brpc::Controller* cntl = new brpc::Controller;
-<<<<<<< HEAD
-            cntl->reset_sampled_request(sample_guard.release());
-
-            if (sample->meta.protocol_type() == brpc::PROTOCOL_NSHEAD) {
-                nshead_req.Clear();
-                memcpy(&nshead_req.head, sample->meta.nshead().c_str(), sample->meta.nshead().length());
-                nshead_req.body = sample->request;
-=======
             req.Clear();
             
             brpc::SerializedRequest* req_ptr = &req;
@@ -186,12 +175,16 @@
                 }
                 cntl->request_attachment() = http_message.body().movable();
                 req_ptr = NULL;
+            } else if (sample->meta.protocol_type() == brpc::PROTOCOL_NSHEAD) {
+                nshead_req.Clear();
+                memcpy(&nshead_req.head, sample->meta.nshead().c_str(), sample->meta.nshead().length());
+                nshead_req.body = sample->request;
+                req_ptr = &nshead_req;
             } else if (sample->meta.attachment_size() > 0) {
                 sample->request.cutn(
                     &req.serialized_data(),
                     sample->request.size() - sample->meta.attachment_size());
                 cntl->request_attachment() = sample->request.movable();
->>>>>>> 8776fa88
             } else {
                 req.Clear();
                 if (sample->meta.attachment_size() > 0) {
@@ -206,28 +199,15 @@
 
             g_sent_count << 1;
             const int64_t start_time = butil::gettimeofday_us();
-            google::protobuf::Message* r_req = &req;
-            if (sample->meta.protocol_type() == brpc::PROTOCOL_NSHEAD) {
-                // use nshead req;
-                r_req = &nshead_req;
-            }
             if (FLAGS_qps <= 0) {
                 chan->CallMethod(NULL/*use rpc_dump_context in cntl instead*/,
-<<<<<<< HEAD
-                        cntl, r_req, NULL/*ignore response*/, NULL);
-=======
                         cntl, req_ptr, NULL/*ignore response*/, NULL);
->>>>>>> 8776fa88
                 handle_response(cntl, start_time, true);
             } else {
                 google::protobuf::Closure* done =
                     brpc::NewCallback(handle_response, cntl, start_time, false);
                 chan->CallMethod(NULL/*use rpc_dump_context in cntl instead*/,
-<<<<<<< HEAD
-                        cntl, r_req, NULL/*ignore response*/, done);
-=======
                         cntl, req_ptr, NULL/*ignore response*/, done);
->>>>>>> 8776fa88
                 const int64_t end_time = butil::gettimeofday_us();
                 int64_t expected_elp = 0;
                 int64_t actual_elp = 0;

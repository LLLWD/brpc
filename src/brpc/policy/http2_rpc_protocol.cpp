--- conflicted
+++ resolved
@@ -722,22 +722,9 @@
         H2StreamContext tmp_sctx(this, frame_head.stream_id);
         tmp_sctx.OnData(it, frame_head, frag_size, pad_length);
         DeferWindowUpdate(tmp_sctx.ReleaseDeferredWindowUpdate());
-        if (is_client_side()) {
-            RPC_VLOG << "Fail to find stream_id=" << frame_head.stream_id;
-<<<<<<< HEAD
-            return MakeH2Error(H2_NO_ERROR, frame_head.stream_id);
-=======
-            // Ignore the message without closing the socket.
-            H2StreamContext tmp_sctx(false);
-            tmp_sctx.Init(this, frame_head.stream_id);
-            tmp_sctx.OnData(it, frame_head, frag_size, pad_length);
-            DeferWindowUpdate(tmp_sctx.ReleaseDeferredWindowUpdate());
-            return MakeH2Message(NULL);
->>>>>>> fd45ffc1
-        } else {
-            LOG(ERROR) << "Fail to find stream_id=" << frame_head.stream_id;
-            return MakeH2Error(H2_STREAM_CLOSED_ERROR, frame_head.stream_id);
-        }
+
+        LOG(ERROR) << "Fail to find stream_id=" << frame_head.stream_id;
+        return MakeH2Error(H2_STREAM_CLOSED_ERROR, frame_head.stream_id);
     }
     return sctx->OnData(it, frame_head, frag_size, pad_length);
 }
